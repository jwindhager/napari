"""Layers are the viewable objects that can be added to a viewer.

Custom layers must inherit from Layer and pass along the
`visual node <https://vispy.org/api/vispy.scene.visuals.html>`_
to the super constructor.
"""
import inspect as _inspect

<<<<<<< HEAD
from ..utils.misc import all_subclasses as _all_subcls
from .base import Layer
from .graph import Graph
from .image import Image
from .labels import Labels
from .points import Points
from .shapes import Shapes
from .surface import Surface
from .tracks import Tracks
from .vectors import Vectors
=======
from napari.layers.base import Layer
from napari.layers.image import Image
from napari.layers.labels import Labels
from napari.layers.points import Points
from napari.layers.shapes import Shapes
from napari.layers.surface import Surface
from napari.layers.tracks import Tracks
from napari.layers.vectors import Vectors
from napari.utils.misc import all_subclasses as _all_subcls
>>>>>>> 37adbce0

# isabstact check is to exclude _ImageBase class
NAMES = {
    subclass.__name__.lower()
    for subclass in _all_subcls(Layer)
    if not _inspect.isabstract(subclass)
}

__all__ = [
    'Graph',
    'Image',
    'Labels',
    'Layer',
    'Points',
    'Shapes',
    'Surface',
    'Tracks',
    'Vectors',
    'NAMES',
]<|MERGE_RESOLUTION|>--- conflicted
+++ resolved
@@ -6,19 +6,8 @@
 """
 import inspect as _inspect
 
-<<<<<<< HEAD
-from ..utils.misc import all_subclasses as _all_subcls
-from .base import Layer
-from .graph import Graph
-from .image import Image
-from .labels import Labels
-from .points import Points
-from .shapes import Shapes
-from .surface import Surface
-from .tracks import Tracks
-from .vectors import Vectors
-=======
 from napari.layers.base import Layer
+from napari.layers.graph import Graph
 from napari.layers.image import Image
 from napari.layers.labels import Labels
 from napari.layers.points import Points
@@ -27,7 +16,6 @@
 from napari.layers.tracks import Tracks
 from napari.layers.vectors import Vectors
 from napari.utils.misc import all_subclasses as _all_subcls
->>>>>>> 37adbce0
 
 # isabstact check is to exclude _ImageBase class
 NAMES = {
